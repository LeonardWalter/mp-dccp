--- conflicted
+++ resolved
@@ -326,15 +326,11 @@
 	list_del_rcu(&mpcb->connection_list);
 	INIT_LIST_HEAD(&mpcb->connection_list);
 	spin_unlock(&pconnection_list_lock);
-<<<<<<< HEAD
+	mpcb->to_be_closed = 1;
 
 	if(mpcb->pm_ops->free_remote_addr)
 		mpcb->pm_ops->free_remote_addr(mpcb);
-
-=======
-	mpcb->to_be_closed = 1;
 	
->>>>>>> 7bf570ca
 	/* close all subflows */
 	list_for_each_safe(pos, temp, &((mpcb)->psubflow_list)) {
 		mysk = list_entry(pos, struct my_sock, sk_list);
