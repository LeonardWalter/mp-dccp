/*  SPDX-License-Identifier: GNU General Public License v2 only (GPL-2.0-only)
 * 
 * Copyright (C) 2017 by Andreas Philipp Matz, Deutsche Telekom AG
 * Copyright (C) 2017 by Markus Amend, Deutsche Telekom AG
 * Copyright (C) 2020 by Nathalie Romo, Deutsche Telekom AG
 * Copyright (C) 2020 by Frank Reker, Deutsche Telekom AG
 * Copyright (C) 2021 by Romeo Cane, Deutsche Telekom AG
 *
 * MPDCCP - DCCP bundling kernel module
 *
 * This module implements a bundling mechanism that aggregates
 * multiple paths using the DCCP protocol.
 *
 * This program is free software: you can redistribute it and/or modify
 * it under the terms of the GNU General Public License as published by
 * the Free Software Foundation, either version 2 of the License, or
 * (at your option) any later version.
 * This program is distributed in the hope that it will be useful,
 * but WITHOUT ANY WARRANTY; without even the implied warranty of
 * MERCHANTABILITY or FITNESS FOR A PARTICULAR PURPOSE.  See the
 * GNU General Public License for more details.
 * You should have received a copy of the GNU General Public License
 * along with this program.  If not, see <http://www.gnu.org/licenses/>.
*/


#ifndef _MPDCCP_H
#define _MPDCCP_H

#include <net/net_namespace.h>
#include <linux/netpoll.h>
#include <linux/rculist.h>
#include <linux/hrtimer.h>
#include <linux/ktime.h>
#include "dccp.h"
#include "ccids/ccid2.h"
#include "mpdccp_version.h"
#include <net/mpdccp_link_info.h>
#include <net/mpdccp.h>

/* Max length for entering an IP
 * TAG-0.7: Replaced by user space tool */
#define MPDCCP_IPV4_MAX             16

/* Bitfield representing the supported key types for handshake */
#define MPDCCP_SUPPKEYS  (DCCPKF_PLAIN)
/* TODO: add support for all key types */
//#define MPDCCP_SUPPKEYS  (DCCPKF_PLAIN | DCCPKF_C25519_SHA256 | DCCPKF_C25519_SHA512)


/* Defines for MPDCCP options.
 * All length values account for payload ONLY. */
#define MPDCCP_LEN_ADD_ADDR4        6
#define MPDCCP_LEN_ADD_ADDR4_PORT   8
#define MPDCCP_LEN_ADD_ADDR6        18
#define MPDCCP_LEN_ADD_ADDR6_PORT   20
#define MPDCCP_LEN_DEL_ADDR         2

/* Define general reordering parameter */
#define GLOB_SEQNO_INIT             1        // global sequence number of first packet that is sent, TODO superseed with dynamic approach in connection setup


/* Debug output, enabled via sysctl */
#if 0
/* Debug that translates socket states to human-readable format.
 * Unused for now, but this is just to beautiful to delete */
static const char *mpdccp_state_name(const int state)
{
    static const char *const dccp_state_names[] = {
    [DCCP_OPEN]     = "OPEN",
    [DCCP_REQUESTING]   = "REQUESTING",
    [DCCP_PARTOPEN]     = "PARTOPEN",
    [DCCP_LISTEN]       = "LISTEN",
    [DCCP_RESPOND]      = "RESPOND",
    [DCCP_CLOSING]      = "CLOSING",
    [DCCP_ACTIVE_CLOSEREQ]  = "CLOSEREQ",
    [DCCP_PASSIVE_CLOSE]    = "PASSIVE_CLOSE",
    [DCCP_PASSIVE_CLOSEREQ] = "PASSIVE_CLOSEREQ",
    [DCCP_TIME_WAIT]    = "TIME_WAIT",
    [DCCP_CLOSED]       = "CLOSED",
    };

    if (state >= DCCP_MAX_STATES)
        return "INVALID STATE!";
    else
        return dccp_state_names[state];
}
#endif

extern bool mpdccp_debug;
#ifdef CONFIG_IP_MPDCCP_DEBUG
#define MPDCCP_PRINTK(enable, fmt, args...)   do { if (enable)                  \
                            printk_ratelimited(fmt, ##args);                    \
                        } while(0)
#define MPDCCP_PR_DEBUG(enable, fmt, a...)    DCCP_PRINTK(enable, KERN_DEBUG    \
                          "%s: " fmt, __func__, ##a)
// depends on mpdccp_debug, fixed KERN_DEBUG prio, prints func
#define mpdccp_pr_debug(format, a...)   MPDCCP_PR_DEBUG(mpdccp_debug, format, ##a)
// depends on mpdccp_debug, variable prio
#define mpdccp_pr_debug_cat(format, a...)   MPDCCP_PRINTK(mpdccp_debug, format, ##a)
// depends on mpdccp_debug, fixed KERN_DEBUG prio,
#define mpdccp_debug(fmt, a...)         mpdccp_pr_debug_cat(KERN_DEBUG fmt, ##a)
#define mpdccp_sockinfo(sk)             do { mpdccp_pr_debug("Socket info: %s(%p) Prio %d State %s\n",  \
                                            dccp_role(sk), sk, mpdccp_my_sock(sk)->priority,            \
                                            mpdccp_state_name(sk->sk_state));                           \
                                        } while(0)
#define mpdccp_pr_info(format, a...) MPDCCP_PRINTK(mpdccp_debug, KERN_INFO format, ##a)
#else
#define MPDCCP_PRINTK(enable, fmt, args...) 
#define MPDCCP_PR_DEBUG(enable, fmt, a...)
#define mpdccp_pr_debug(format, a...)
#define mpdccp_pr_debug_cat(format, a...)
#define mpdccp_debug(format, a...)
#define mpdccp_pr_info(format, a...)
#endif
#define mpdccp_pr_error(format, a...) do { printk (KERN_ERR format, ##a); } while (0)


/* List traversal macros allowing for multiple readers and a single 
 * writer to operate concurrently. These must be called with the rcu_read_lock held */
#define mpdccp_my_sock(sk)                                                                              \
        ((struct my_sock *)(sk)->sk_user_data)

static inline void
set_mpdccp(struct sock *sk, struct mpdccp_cb *mpcb) {
	dccp_sk(sk)->mpdccp = (struct mpdccp_meta_cb) {
                                .magic = MPDCCP_MAGIC,
                                .mpcb = mpcb,
                                .is_meta = 0 };

}

static inline void
unset_mpdccp(struct sock *sk) {
	dccp_sk(sk)->mpdccp = (struct mpdccp_meta_cb) {
                                .magic = 0 };
}

/* Iterate over all connections */
#define mpdccp_for_each_conn(list, mpcb)                                                                \
    list_for_each_entry_rcu(mpcb, &list, connection_list)


#define chk_id(x,y) (x != y) ? x : 0

/**
 * mpdccp_list_first_or_null_rcu - get the first element from a list
 * @ptr:        the list head to take the element from.
 * @type:       the type of the struct this is embedded in.
 * @member:     the name of the list_head within the struct.
 *
 * Note that if the list is empty, it returns NULL.
 *
 * This primitive may safely run concurrently with the _rcu list-mutation
 * primitives such as list_add_rcu() as long as it's guarded by rcu_read_lock().
 */
#define mpdccp_list_first_or_null_rcu(ptr, type, member) \
({ \
    struct list_head *__ptr = (ptr); \
    struct list_head *__next = READ_ONCE(__ptr->next); \
    likely(__ptr != __next) ? list_entry_rcu(__next, type, member)->my_sk_sock : NULL; \
})

/**
 * mpdccp_list_next_or_null_rcu - get the first element from a list
 * @head:   the head for the list.
 * @ptr:        the list head to take the next element from.
 * @type:       the type of the struct this is embedded in.
 * @member:     the name of the list_head within the struct.
 *
 * Note that if the ptr is at the end of the list, NULL is returned.
 *
 * This primitive may safely run concurrently with the _rcu list-mutation
 * primitives such as list_add_rcu() as long as it's guarded by rcu_read_lock().
 */
#define mpdccp_list_next_or_null_rcu(head, ptr, type, member) \
({ \
    struct list_head *__head = (head); \
    struct list_head *__ptr = (ptr); \
    struct list_head *__next = READ_ONCE(__ptr->next); \
    likely(__next != __head) ? list_entry_rcu(__next, type, \
                          member)->my_sk_sock : NULL; \
})

/* Iterate over all subflows of a connection */
#define mpdccp_for_each_sk(mpcb, sk)                                                                          \
    for ((sk) = mpdccp_list_first_or_null_rcu(&(mpcb)->psubflow_list, struct my_sock, sk_list);               \
    sk && &mpdccp_my_sock((sk))->sk_list != &((mpcb)->psubflow_list);                                         \
    (sk) = mpdccp_list_next_or_null_rcu(&(mpcb)->psubflow_list, &mpdccp_my_sock((sk))->sk_list, struct my_sock, sk_list)) \

/* Iterate over all listening sockets (server side only) */
#define mpdccp_for_each_listen_sk(mpcb, sk)                                                                   \
    for ((sk) = mpdccp_list_first_or_null_rcu(&(mpcb)->plisten_list, struct my_sock, sk_list);                \
    sk && &mpdccp_my_sock((sk))->sk_list != &((mpcb)->plisten_list);                                          \
    (sk) = mpdccp_list_next_or_null_rcu(&(mpcb)->plisten_list, &mpdccp_my_sock((sk))->sk_list, struct my_sock, sk_list)) \

/* Iterate over all request sockets (client side only) */
#define mpdccp_for_each_request_sk(mpcb, sk)                                                                   \
    for ((sk) = mpdccp_list_first_or_null_rcu(&(mpcb)->prequest_list, struct my_sock, sk_list);                \
    sk && &mpdccp_my_sock((sk))->sk_list != &((mpcb)->prequest_list);                                          \
    (sk) = mpdccp_list_next_or_null_rcu(&(mpcb)->prequest_list, &mpdccp_my_sock((sk))->sk_list, struct my_sock, sk_list)) \

enum mpdccp_role {
    MPDCCP_CLIENT,
    MPDCCP_SERVER,
    MPDCCP_SERVER_SUBFLOW,  /* A server-side subflow socket */
    MPDCCP_MAX_FUNC
};


/* A list of all existing connections */
extern struct list_head __rcu   pconnection_list;
extern spinlock_t               pconnection_list_lock;
/* The MPDCCP work queue */
extern struct workqueue_struct *mpdccp_wq;
/* Target connection information */
struct mpdccp_sched_ops;
struct mpdccp_reorder_ops;
struct mpdccp_reorder_path_cb;
struct mpdccp_pm_ops;

/* This struct holds connection-level (i.e., bundling) information. */
struct mpdccp_cb {
	/* List of MPDCCP end-to-end connections */
	struct list_head        connection_list;
	/* Pointer to list of per-connection subflows */
	struct list_head __rcu  psubflow_list;
	spinlock_t              psubflow_list_lock;
	/* Pointer to list of listening sockets (server side) */
	struct list_head __rcu  plisten_list;
	spinlock_t              plisten_list_lock;
	/* Pointer to list of request sockets (client side) */
	struct list_head __rcu  prequest_list;
	/* Pointer to list of remote addresses (initial and learned) */
	struct list_head __rcu  premote_list;

	/* kref for freeing */
	struct kref             kref;
	int			to_be_closed;
	
	int     multipath_active;
	
	/* Local and remote connection-level Data Sequence Number (DSN). 
	 * MUST be handled with 48-bit functions. */
	__u64   dsn_local;                      // TAG-0.9: Currently unused
	__u64   dsn_remote;                     // TAG-0.9: Currently unused
	
	/* meta socket */
	struct sock		*meta_sk;
	
	/* Path manager related data */
	struct mpdccp_pm_ops    *pm_ops;
	enum   mpdccp_role      role;               // Is this a client or a server?
	struct sockaddr_storage mpdccp_local_addr;	// Client only: the target address to connect to
	int                     localaddr_len;	// length of mpdccp_remote_addr;
	int			    has_localaddr;
	struct sockaddr_storage mpdccp_remote_addr; // Client only: the target address to connect to
	int                     remaddr_len;	// length of mpdccp_remote_addr;
	u16			    server_port;	// Server only 
	int			    backlog;
<<<<<<< HEAD
	u8              delpath_id;
	u8			    addpath_id;
	sa_family_t		addpath_family;
	union inet_addr	addpath_addr;
	u16			addpath_port;
=======
	u8			announce_prio[3];				// id, prio, flag for send

>>>>>>> 288190d3
	int			up_reported;
	u8 			master_addr_id;
	int  		cnt_remote_addrs;

	/* Scheduler related data */
	struct mpdccp_sched_ops *sched_ops;
	int			    has_own_sched;
	struct sk_buff          *next_skb;      // for schedulers sending the skb on >1 flow
	int    cnt_subflows;                    // Total number of flows we can use
	int    cnt_listensocks;
	bool 	do_incr_oallseq;
	
	/* Reordering related data */
	struct mpdccp_reorder_ops *reorder_ops; 
	void *mpdccp_reorder_cb;                // pointer to cb structure specific to current reordering 
	int			      has_own_reorder;
	u64 glob_lfor_seqno;                    // global sequence number of last forwarded packet
	u64 mp_oall_seqno;

	/* Authentication data */
	struct mpdccp_key 	mpdccp_loc_keys[MPDCCP_MAX_KEYS];
	struct mpdccp_key 	mpdccp_rem_key;
	u8			dkeyA[MPDCCP_MAX_KEY_SIZE * 2];
	u8			dkeyB[MPDCCP_MAX_KEY_SIZE * 2];
	int			dkeylen;
	u32			mpdccp_loc_token;
	u32			mpdccp_rem_token;
	int			kex_done;
	u8			mpdccp_suppkeys;
	int			cur_key_idx;
	int			fallback_sp;

	/* First subflow socket */
	struct sock*		master_sk;

	/* Namespace info */
	possible_net_t		net;
};

/* This struct holds subflow-level information. */
struct my_sock 
{
	/* List of per-connection subflows OR listening sockets (server side only) */
	struct list_head        sk_list;
	
	/* A pointer back to the sock this belongs to */
	struct sock             *my_sk_sock;
	struct mpdccp_cb        *mpcb;
	
	/* send|recv work. TODO: not sure if i need dynamic memory here to re-queue that work. */
	struct delayed_work     close_work;
	struct mpdccp_link_info	*link_info;
	int			link_cnt;
	int			link_iscpy;
	int			up_reported;
	
	/* Address ID related data */
	u8 local_addr_id;
	u8 remote_addr_id;
	
	/* Path manager related data */
	int     if_idx; /* Interface ID, used for event handling */
	
	/* Scheduler related data */
	/* Limit in Bytes. Dont forget to adjust when increasing the
	 * size of any scheduler's priv data struct*/
	#define MPDCCP_SCHED_SIZE 64
	__u8 sched_priv[MPDCCP_SCHED_SIZE] __aligned(8);
	
	/* Used to store the original, unmodified callbacks from 
	 * struct sock. Additional function pointers available in struct sock:
	 * void            (*sk_write_space)(struct sock *sk);
	 * void            (*sk_error_report)(struct sock *sk);
	 */
	void            (*sk_write_space)(struct sock *sk);
	void            (*sk_state_change)(struct sock *sk);
	void            (*sk_data_ready)(struct sock *sk);
	int             (*sk_backlog_rcv)(struct sock *sk, 
	                    struct sk_buff *skb);
	void            (*sk_destruct)(struct sock *sk);
	
	/* Reordering related data */
	struct mpdccp_reorder_path_cb *pcb;

	/* Close in progress flag */
	int	closing;
};


/* 
 * protocol functions
 */

int mpdccp_init_funcs (void);
int mpdccp_deinit_funcs (void);

int mpdccp_report_new_subflow (struct sock*);
int mpdccp_report_destroy (struct sock*);
int mpdccp_report_alldown (struct sock*);



int mpdccp_add_client_conn (struct mpdccp_cb *, struct sockaddr *local, int llen, int if_idx, struct sockaddr *rem, int rlen);
int mpdccp_reconnect_client (struct sock*, int destroy, struct sockaddr*, int addrlen, int ifidx);
int mpdccp_add_listen_sock (struct mpdccp_cb *, struct sockaddr *local, int llen, int if_idx);
int mpdccp_close_subflow (struct mpdccp_cb*, struct sock*, int destroy);
struct sock *mpdccp_select_ann_sock(struct mpdccp_cb *mpcb, u8 id);

struct mpdccp_cb *mpdccp_alloc_mpcb(void);

int mpdccp_destroy_mpcb(struct mpdccp_cb *mpcb);

struct mpdccp_link_info;
int mpdccp_ctrl_maycpylink (struct sock *sk);
struct mpdccp_link_info* mpdccp_ctrl_getlink (struct sock *sk);
struct mpdccp_link_info* mpdccp_ctrl_getcpylink (struct sock *sk);
int mpdccp_ctrl_has_cfgchg (struct sock *sk);
void mpdccp_ctrl_cfgupdate (struct sock *sk);

int mpdccp_forward_skb(struct sk_buff *skb, struct mpdccp_cb *mpcb);

/*
 * Generic MPDCCP functions
 */

/* Generic MPDCCP data structure management functions */
int my_sock_init (struct sock *sk, struct mpdccp_cb *mpcb, int if_idx, enum mpdccp_role role);
void my_sock_destruct (struct sock *sk);
/* the real xmit */
int mpdccp_xmit_to_sk (struct sock *sk, struct sk_buff *skb);

void mpdccp_init_announce_prio(struct sock *sk);
int mpdccp_get_prio(struct sock *sk);
int mpdccp_set_prio(struct sock *sk, int prio);

/* Functions for authentication */
int mpdccp_hash_key(const u8 *in, u8 inlen, u32 *token);
int mpdccp_hmac_sha256(const u8 *key, u8 keylen, const u8 *msg, u8 msglen, u8 *output);
int mpdccp_generate_key(struct mpdccp_key *key, int key_type);

static inline struct mpdccp_cb *get_mpcb(const struct sock *sk)
{
	return MPDCCP_CB(sk);
}
static inline struct sock *mpdccp_getmeta (const struct sock *sk)
{
	struct mpdccp_cb *mpcb = MPDCCP_CB(sk);
	return mpcb ? mpcb->meta_sk : NULL;
}

// Inverse function to dccp_sk()
static inline struct sock *dccp_sk_inv(const struct dccp_sock *dp)
{
	return (struct sock *)dp;
}

static inline u8 get_id(struct sock *sk){
    return chk_id(mpdccp_my_sock(sk)->local_addr_id, mpdccp_my_sock(sk)->mpcb->master_addr_id);
}


#endif /* _MPDCCP_H */
<|MERGE_RESOLUTION|>--- conflicted
+++ resolved
@@ -258,16 +258,13 @@
 	int                     remaddr_len;	// length of mpdccp_remote_addr;
 	u16			    server_port;	// Server only 
 	int			    backlog;
-<<<<<<< HEAD
+	u8			announce_prio[3];				// id, prio, flag for send
+
 	u8              delpath_id;
 	u8			    addpath_id;
 	sa_family_t		addpath_family;
 	union inet_addr	addpath_addr;
 	u16			addpath_port;
-=======
-	u8			announce_prio[3];				// id, prio, flag for send
-
->>>>>>> 288190d3
 	int			up_reported;
 	u8 			master_addr_id;
 	int  		cnt_remote_addrs;
