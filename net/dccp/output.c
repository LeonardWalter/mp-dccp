--- conflicted
+++ resolved
@@ -102,12 +102,8 @@
 		switch (dcb->dccpd_type) {
 		case DCCP_PKT_DATA:
 			set_ack = 0;
-<<<<<<< HEAD
+			dp->data_segs_out++;
 			fallthrough;
-=======
-			dp->data_segs_out++;
-			/* fall through */
->>>>>>> a7385aed
 		case DCCP_PKT_DATAACK:
 			dp->data_segs_out++;
 		case DCCP_PKT_RESET:
