--- conflicted
+++ resolved
@@ -420,12 +420,10 @@
 				/* Send ack if the authentication was completed before */
 				if ((pkt_type == DCCP_PKT_ACK) && dccp_sk(sk)->auth_done)
 					dccp_send_ack(sk);
-<<<<<<< HEAD
 
 				if(is_mpdccp(sk))
 					mpdccp_do_hmac_chk(sk, opt_recv);
-=======
-				}
+				break;
 			case DCCPO_MP_RTT:
 				if (len != 9) { //if not 9 byte
 					goto out_invalid_option;
@@ -439,10 +437,8 @@
 				dccp_pr_debug("rx opt: DCCPO_MP_RTT = type %u, value %d, age %d, sk %p dreq %p", opt_recv->dccpor_rtt_type,
 									opt_recv->dccpor_rtt_value, opt_recv->dccpor_rtt_age, sk, dreq);
                   
->>>>>>> 288190d3
-				break;
-
-			case DCCPO_MP_RTT:
+				break;
+
 			case DCCPO_MP_ADDADDR:
 				if(len == 5 || len == 7 || len == 17 || len == 19){
 					opt_recv->dccpor_addaddr_len = len+3;
@@ -945,16 +941,8 @@
 	return dccp_insert_option_multipath(skb, DCCPO_MP_HMAC, hmac, MPDCCP_HMAC_SIZE);
 }
 
-<<<<<<< HEAD
-/*static int dccp_insert_option_mp_rtt(struct sk_buff *skb)
-{
-}*/
 
 static int dccp_insert_option_mp_addaddr(struct sk_buff *skb, struct mpdccp_cb *mpcb)
-=======
-
-/*static int dccp_insert_option_mp_addaddr(struct sk_buff *skb)
->>>>>>> 288190d3
 {
 	u8 buf[MPDCCP_ADDADDR_SIZE];
 	int len = 0;
@@ -978,17 +966,10 @@
 
 static int dccp_insert_option_mp_removeaddr(struct sk_buff *skb, u8 id)
 {
-<<<<<<< HEAD
 	return dccp_insert_option_multipath(skb, DCCPO_MP_REMOVEADDR, &id, 1);
 }
-/*
-static int dccp_insert_option_mp_prio(struct sk_buff *skb)
-=======
-	return 0;
-}*/
 
 static int dccp_insert_option_mp_prio(struct sk_buff *skb, u8 *buf, struct mpdccp_cb *mpcb, u8 id)
->>>>>>> 288190d3
 {
 	return dccp_insert_option_multipath(skb, DCCPO_MP_PRIO, buf, 2);
 }
@@ -1057,38 +1038,6 @@
 		switch(DCCP_SKB_CB(skb)->dccpd_type){
 			case DCCP_PKT_DATA:
 			case DCCP_PKT_DATAACK:
-<<<<<<< HEAD
-			case DCCP_PKT_DATA:
-				dccp_insert_option_mp_seq(skb, &mpdccp_my_sock(sk)->mpcb->mp_oall_seqno);
-				if(mpcb){
-					if(mpcb->delpath_id && mpcb->pm_ops){
-						u8 del_id = chk_id(mpcb->delpath_id, mpcb->master_addr_id);
-						/* dont send over path that is about to be removed */
-						if(del_id != mp_addr_id){
-							u8 delpath_hmac[MPDCCP_HMAC_SIZE];
-							mpcb->pm_ops->pm_hmac(mpcb, del_id, 0, 0, 0, 1, delpath_hmac);
-							dccp_pr_debug("(%s) REQ insert opt MP_HMAC %llx", dccp_role(sk), be64_to_cpu(*((u64 *)delpath_hmac)));
-							dccp_insert_option_mp_hmac(skb, delpath_hmac);
-
-							dccp_pr_debug("(%s) REQ insert opt MP_REMOVEADDR, id: %u", dccp_role(sk), del_id);
-							dccp_insert_option_mp_removeaddr(skb, del_id);
-							mpcb->delpath_id = 0;
-						}
-					}
-
-					if(mpcb->addpath_id && mpcb->pm_ops){
-						u8 addpath_hmac[MPDCCP_HMAC_SIZE];
-						mpcb->pm_ops->pm_hmac(mpcb, mpcb->addpath_id, AF_INET, &mpcb->addpath_addr, mpcb->addpath_port, 1, addpath_hmac);
-						dccp_pr_debug("(%s) REQ insert opt MP_HMAC %llx", dccp_role(sk), be64_to_cpu(*((u64 *)addpath_hmac)));
-						dccp_insert_option_mp_hmac(skb, addpath_hmac);
-
-						dccp_pr_debug("(%s) REQ insert opt MP_ADDADDR, id: %u, ip: %pI4", dccp_role(sk), mpcb->addpath_id, &mpcb->addpath_addr.ip);
-						dccp_insert_option_mp_addaddr(skb, mpcb);
-						mpcb->addpath_id = 0;
-						mpcb->addpath_port = 0;
-					}
-
-=======
 				dccp_insert_option_mp_seq(skb, &mpdccp_my_sock(sk)->mpcb->mp_oall_seqno, mpdccp_my_sock(sk)->mpcb->do_incr_oallseq);
 				if(!(mpdccp_my_sock(sk)->mpcb->mp_oall_seqno % 2)){						//send with every second dataack	
 					struct tcp_info info;
@@ -1107,7 +1056,32 @@
 						dccp_insert_option_mp_prio(skb, mpcb->announce_prio, mpcb, mp_addr_id);
 						mpcb->announce_prio[2] = 0;
 					}
->>>>>>> 288190d3
+					if(mpcb->delpath_id && mpcb->pm_ops){
+						u8 del_id = chk_id(mpcb->delpath_id, mpcb->master_addr_id);
+						/* dont send over path that is about to be removed */
+						if(del_id != mp_addr_id){
+							u8 delpath_hmac[MPDCCP_HMAC_SIZE];
+							mpcb->pm_ops->pm_hmac(mpcb, del_id, 0, 0, 0, 1, delpath_hmac);
+							dccp_pr_debug("(%s) REQ insert opt MP_HMAC %llx", dccp_role(sk), be64_to_cpu(*((u64 *)delpath_hmac)));
+							dccp_insert_option_mp_hmac(skb, delpath_hmac);
+
+							dccp_pr_debug("(%s) REQ insert opt MP_REMOVEADDR, id: %u", dccp_role(sk), del_id);
+							dccp_insert_option_mp_removeaddr(skb, del_id);
+							mpcb->delpath_id = 0;
+						}
+					}
+
+					if(mpcb->addpath_id && mpcb->pm_ops){
+						u8 addpath_hmac[MPDCCP_HMAC_SIZE];
+						mpcb->pm_ops->pm_hmac(mpcb, mpcb->addpath_id, AF_INET, &mpcb->addpath_addr, mpcb->addpath_port, 1, addpath_hmac);
+						dccp_pr_debug("(%s) REQ insert opt MP_HMAC %llx", dccp_role(sk), be64_to_cpu(*((u64 *)addpath_hmac)));
+						dccp_insert_option_mp_hmac(skb, addpath_hmac);
+
+						dccp_pr_debug("(%s) REQ insert opt MP_ADDADDR, id: %u, ip: %pI4", dccp_role(sk), mpcb->addpath_id, &mpcb->addpath_addr.ip);
+						dccp_insert_option_mp_addaddr(skb, mpcb);
+						mpcb->addpath_id = 0;
+						mpcb->addpath_port = 0;
+					}
 				}
 				break;
 			case DCCP_PKT_REQUEST:
